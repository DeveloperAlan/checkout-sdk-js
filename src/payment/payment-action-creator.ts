import { createAction, createErrorAction, Action, ThunkAction } from '@bigcommerce/data-store';
import { pick } from 'lodash';
import { concat } from 'rxjs/observable/concat';
import { defer } from 'rxjs/observable/defer';
import { Observable } from 'rxjs/Observable';
import { Observer } from 'rxjs/Observer';

import { InternalCheckoutSelectors } from '../checkout';
import { MissingDataError, NotInitializedError } from '../common/error/errors';
import { InternalOrder, OrderActionCreator } from '../order';

import isVaultedInstrument from './is-vaulted-instrument';
import Payment from './payment';
import * as actionTypes from './payment-action-types';
import PaymentMethod from './payment-method';
import PaymentMethodSelector from './payment-method-selector';
import PaymentRequestBody from './payment-request-body';
import PaymentRequestSender from './payment-request-sender';

/**
 * @todo Convert this file into TypeScript properly
 */
export default class PaymentActionCreator {
    constructor(
        private _paymentRequestSender: PaymentRequestSender,
        private _orderActionCreator: OrderActionCreator
    ) {}

    submitPayment(payment: Payment): ThunkAction<Action, InternalCheckoutSelectors> {
        return store => concat(
            Observable.create((observer: Observer<Action>) => {
                observer.next(createAction(actionTypes.SUBMIT_PAYMENT_REQUESTED));

                return this._paymentRequestSender.submitPayment(
                    this._getPaymentRequestBody(payment, store.getState())
                )
                    .then(({ body }) => {
                        observer.next(createAction(actionTypes.SUBMIT_PAYMENT_SUCCEEDED, body));
                        observer.complete();
                    })
                    .catch(response => {
                        observer.error(createErrorAction(actionTypes.SUBMIT_PAYMENT_FAILED, response));
                    });
            }),
            defer(() => {
                const state = store.getState();
                const order = state.order.getOrder();

                if (!order || !order.orderId) {
                    throw new MissingDataError('Unable to reload order data because "order.orderId" is missing');
                }

                return this._orderActionCreator.loadOrder(order.orderId);
            })
        );
    }

    initializeOffsitePayment(payment: Payment): ThunkAction<Action, InternalCheckoutSelectors> {
        return store =>
            Observable.create((observer: Observer<Action>) => {
                observer.next(createAction(actionTypes.INITIALIZE_OFFSITE_PAYMENT_REQUESTED));

                return this._paymentRequestSender.initializeOffsitePayment(
                    this._getPaymentRequestBody(payment, store.getState())
                )
                    .then(() => {
                        observer.next(createAction(actionTypes.INITIALIZE_OFFSITE_PAYMENT_SUCCEEDED));
                        observer.complete();
                    })
                    .catch(() => {
                        observer.error(createErrorAction(actionTypes.INITIALIZE_OFFSITE_PAYMENT_FAILED));
                    });
            });
    }

    private _getPaymentRequestBody(payment: Payment, state: InternalCheckoutSelectors): PaymentRequestBody {
<<<<<<< HEAD
        const deviceSessionId = state.quote.getQuoteMeta().request.deviceSessionId;
=======
        const paymentMeta = state.paymentMethods.getPaymentMethodsMeta();
        const deviceSessionId = (
            payment.paymentData && (payment.paymentData as CreditCard).deviceSessionId ||
            paymentMeta && paymentMeta.request.deviceSessionId
        );
>>>>>>> b7f6a982
        const billingAddress = state.billingAddress.getBillingAddress();
        const cart = state.cart.getCart();
        const customer = state.customer.getCustomer();
        const order = state.order.getOrder() as InternalOrder;
        const paymentMethod = this._getPaymentMethod(payment, state.paymentMethods);
        const shippingAddress = state.shippingAddress.getShippingAddress();
        const shippingOption = state.shippingOptions.getSelectedShippingOption();
        const config = state.config.getStoreConfig();
        const instrumentMeta = state.instruments.getInstrumentsMeta();

        if (!config) {
            throw new NotInitializedError('Config data is missing');
        }

        const authToken = payment.paymentData && instrumentMeta && isVaultedInstrument(payment.paymentData) ?
            `${state.order.getPaymentAuthToken()}, ${instrumentMeta.vaultAccessToken}` :
            state.order.getPaymentAuthToken();

        if (!authToken || !payment.paymentData) {
            throw new MissingDataError('Unable to submit payment because "authToken" or "paymentData" is missing.');
        }

        if (!authToken) {
            throw new MissingDataError('Unable to submit payment because "authToken" is missing.');
        }

        return {
            billingAddress,
            cart,
            customer,
            order,
            paymentMethod,
            shippingAddress,
            shippingOption,
            authToken,
            orderMeta: state.order.getOrderMeta(),
            payment: payment.paymentData,
            quoteMeta: {
                request: {
                    ...(paymentMeta && paymentMeta.request),
                    deviceSessionId,
                },
            },
            source: 'bigcommerce-checkout-js-sdk',
            store: pick(config.storeProfile, [
                'storeHash',
                'storeId',
                'storeLanguage',
                'storeName',
            ]),
        };
    }

    private _getPaymentMethod(payment: Payment, paymentMethodSelector: PaymentMethodSelector): PaymentMethod | undefined {
        const paymentMethod = paymentMethodSelector.getPaymentMethod(payment.methodId, payment.gatewayId);

        return (paymentMethod && paymentMethod.method === 'multi-option' && !paymentMethod.gateway) ?
            { ...paymentMethod, gateway: paymentMethod.id } :
            paymentMethod;
    }
}<|MERGE_RESOLUTION|>--- conflicted
+++ resolved
@@ -74,15 +74,8 @@
     }
 
     private _getPaymentRequestBody(payment: Payment, state: InternalCheckoutSelectors): PaymentRequestBody {
-<<<<<<< HEAD
-        const deviceSessionId = state.quote.getQuoteMeta().request.deviceSessionId;
-=======
         const paymentMeta = state.paymentMethods.getPaymentMethodsMeta();
-        const deviceSessionId = (
-            payment.paymentData && (payment.paymentData as CreditCard).deviceSessionId ||
-            paymentMeta && paymentMeta.request.deviceSessionId
-        );
->>>>>>> b7f6a982
+        const deviceSessionId = paymentMeta && paymentMeta.request.deviceSessionId;
         const billingAddress = state.billingAddress.getBillingAddress();
         const cart = state.cart.getCart();
         const customer = state.customer.getCustomer();
