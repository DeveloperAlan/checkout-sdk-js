--- conflicted
+++ resolved
@@ -1,13 +1,6 @@
-<<<<<<< HEAD
-import { InternalAddress } from '../../address';
+import { Address } from '../../address';
 import { CheckoutStore, InternalCheckoutSelectors } from '../../checkout';
-import ShippingAddressActionCreator from '../shipping-address-action-creator';
-import ShippingOptionActionCreator from '../shipping-option-action-creator';
-=======
-import { Address } from '../../address';
-import { CheckoutSelectors, CheckoutStore } from '../../checkout';
 import ConsignmentActionCreator from '../consignment-action-creator';
->>>>>>> 2c93de59
 import { ShippingRequestOptions } from '../shipping-request-options';
 
 import ShippingStrategy from './shipping-strategy';
@@ -20,21 +13,13 @@
         super(store);
     }
 
-<<<<<<< HEAD
-    updateAddress(address: InternalAddress, options?: ShippingRequestOptions): Promise<InternalCheckoutSelectors> {
-=======
-    updateAddress(address: Address, options?: ShippingRequestOptions): Promise<CheckoutSelectors> {
->>>>>>> 2c93de59
+    updateAddress(address: Address, options?: ShippingRequestOptions): Promise<InternalCheckoutSelectors> {
         return this._store.dispatch(
             this._consignmentActionCreator.updateAddress(address, options)
         );
     }
 
-<<<<<<< HEAD
-    selectOption(addressId: string, optionId: string, options?: ShippingRequestOptions): Promise<InternalCheckoutSelectors> {
-=======
-    selectOption(optionId: string, options?: ShippingRequestOptions): Promise<CheckoutSelectors> {
->>>>>>> 2c93de59
+    selectOption(optionId: string, options?: ShippingRequestOptions): Promise<InternalCheckoutSelectors> {
         return this._store.dispatch(
             this._consignmentActionCreator.selectShippingOption(optionId, options)
         );
