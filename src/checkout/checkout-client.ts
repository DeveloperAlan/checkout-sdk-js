--- conflicted
+++ resolved
@@ -7,15 +7,9 @@
 import { Config, ConfigRequestSender } from '../config';
 import { CouponRequestSender, GiftCertificateRequestSender } from '../coupon';
 import { CustomerCredentials, CustomerRequestSender } from '../customer';
-<<<<<<< HEAD
 import { CountryRequestSender, CountryResponseBody } from '../geography';
-import { InternalOrderResponseBody, OrderRequestBody, OrderRequestSender } from '../order';
+import { InternalOrderResponseBody, Order, OrderParams, OrderRequestBody, OrderRequestSender } from '../order';
 import { PaymentMethodsResponseBody, PaymentMethodRequestSender, PaymentMethodResponseBody } from '../payment';
-=======
-import { CountryRequestSender } from '../geography';
-import { OrderParams, OrderRequestBody, OrderRequestSender } from '../order';
-import { PaymentMethodRequestSender } from '../payment';
->>>>>>> 7a160d87
 import { QuoteRequestSender } from '../quote';
 import {
     ConsignmentsRequestBody,
@@ -62,14 +56,7 @@
         return this._cartRequestSender.loadCart(options);
     }
 
-<<<<<<< HEAD
-    loadOrder(orderId: number, options?: RequestOptions): Promise<Response<InternalOrderResponseBody>> {
-        return this._orderRequestSender.loadOrder(orderId, options);
-    }
-
-    submitOrder(body: OrderRequestBody, options?: RequestOptions): Promise<Response<InternalOrderResponseBody>> {
-=======
-    loadOrder(orderId: number, options?: RequestOptions<OrderParams>): Promise<Response> {
+    loadOrder(orderId: number, options?: RequestOptions<OrderParams>): Promise<Response<Order>> {
         return this._orderRequestSender.loadOrder(orderId, options);
     }
 
@@ -81,8 +68,7 @@
         return this._orderRequestSender.loadInternalOrder(orderId, options);
     }
 
-    submitOrder(body: OrderRequestBody, options?: RequestOptions): Promise<Response> {
->>>>>>> 7a160d87
+    submitOrder(body: OrderRequestBody, options?: RequestOptions): Promise<Response<InternalOrderResponseBody>> {
         return this._orderRequestSender.submitOrder(body, options);
     }
 
