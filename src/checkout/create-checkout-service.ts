import { createRequestSender } from '@bigcommerce/request-sender';

import { BillingAddressActionCreator } from '../billing';
<<<<<<< HEAD
import { CartActionCreator } from '../cart';
import { getDefaultLogger } from '../common/log';
import { getEnvironment } from '../common/utility';
=======
>>>>>>> b7f6a982
import { ConfigActionCreator } from '../config';
import {
    CouponActionCreator,
    CouponRequestSender,
    GiftCertificateActionCreator,
    GiftCertificateRequestSender
} from '../coupon';
import { createCustomerStrategyRegistry, CustomerStrategyActionCreator } from '../customer';
import { CountryActionCreator } from '../geography';
import { OrderActionCreator } from '../order';
import { createPaymentClient, createPaymentStrategyRegistry, PaymentMethodActionCreator, PaymentStrategyActionCreator } from '../payment';
import { InstrumentActionCreator, InstrumentRequestSender } from '../payment/instrument';
import { createShippingStrategyRegistry, ShippingCountryActionCreator, ShippingStrategyActionCreator } from '../shipping';
import ConsignmentActionCreator from '../shipping/consignment-action-creator';

import CheckoutActionCreator from './checkout-action-creator';
import CheckoutRequestSender from './checkout-request-sender';
import CheckoutService from './checkout-service';
import CheckoutValidator from './checkout-validator';
import createCheckoutClient from './create-checkout-client';
import createCheckoutStore from './create-checkout-store';

<<<<<<< HEAD
/**
 * Creates an instance of `CheckoutService`.
 *
 * ```js
 * const service = createCheckoutService();
 *
 * service.subscribe(state => {
 *     console.log(state);
 * });
 *
 * service.loadCheckout();
 * ```
 *
 * @param options - A set of construction options.
 * @returns an instance of `CheckoutService`.
 */
export default function createCheckoutService(options?: CheckoutServiceOptions): CheckoutService {
    if (document.location.protocol !== 'https:') {
        getDefaultLogger().warn('The BigCommerce Checkout SDK should not be used on a non-HTTPS page');
    }

    if (getEnvironment() !== 'production') {
        getDefaultLogger().warn('Note that the development build is not optimized. To create a production build, set process.env.NODE_ENV to `production`.');
    }

    const { locale = '', shouldWarnMutation = true } = options || {};
    const client = createCheckoutClient({ locale });
    const store = createCheckoutStore({}, { shouldWarnMutation });
    const paymentClient = createPaymentClient(store);
=======
export default function createCheckoutService(options: CheckoutServiceOptions = {}): CheckoutService {
    const client = createCheckoutClient({ locale: options.locale });
    const store = createCheckoutStore({}, { shouldWarnMutation: options.shouldWarnMutation });
    const paymentClient = createPaymentClient(store);
    const requestSender = createRequestSender();

    const checkoutRequestSender = new CheckoutRequestSender(requestSender);
    const checkoutValidator = new CheckoutValidator(checkoutRequestSender);
    const couponRequestSender = new CouponRequestSender(requestSender);
    const giftCertificateRequestSender = new GiftCertificateRequestSender(requestSender);
    const orderActionCreator = new OrderActionCreator(client, checkoutValidator);
>>>>>>> b7f6a982

    return new CheckoutService(
        store,
        new BillingAddressActionCreator(client),
        new CheckoutActionCreator(checkoutRequestSender),
        new ConfigActionCreator(client),
        new ConsignmentActionCreator(client, checkoutRequestSender),
        new CountryActionCreator(client),
        new CouponActionCreator(couponRequestSender),
        new CustomerStrategyActionCreator(createCustomerStrategyRegistry(store, client)),
<<<<<<< HEAD
        new GiftCertificateActionCreator(client),
        new InstrumentActionCreator(new InstrumentRequestSender(paymentClient, createRequestSender())),
        new OrderActionCreator(client),
=======
        new GiftCertificateActionCreator(giftCertificateRequestSender),
        new InstrumentActionCreator(new InstrumentRequestSender(paymentClient, requestSender)),
        orderActionCreator,
>>>>>>> b7f6a982
        new PaymentMethodActionCreator(client),
        new PaymentStrategyActionCreator(
            createPaymentStrategyRegistry(store, client, paymentClient),
            orderActionCreator
        ),
        new ShippingCountryActionCreator(client),
        new ShippingStrategyActionCreator(createShippingStrategyRegistry(store, client))
    );
}

export interface CheckoutServiceOptions {
    locale?: string;
    shouldWarnMutation?: boolean;
}<|MERGE_RESOLUTION|>--- conflicted
+++ resolved
@@ -1,26 +1,16 @@
 import { createRequestSender } from '@bigcommerce/request-sender';
 
 import { BillingAddressActionCreator } from '../billing';
-<<<<<<< HEAD
-import { CartActionCreator } from '../cart';
 import { getDefaultLogger } from '../common/log';
 import { getEnvironment } from '../common/utility';
-=======
->>>>>>> b7f6a982
 import { ConfigActionCreator } from '../config';
-import {
-    CouponActionCreator,
-    CouponRequestSender,
-    GiftCertificateActionCreator,
-    GiftCertificateRequestSender
-} from '../coupon';
+import { CouponActionCreator, CouponRequestSender, GiftCertificateActionCreator, GiftCertificateRequestSender } from '../coupon';
 import { createCustomerStrategyRegistry, CustomerStrategyActionCreator } from '../customer';
 import { CountryActionCreator } from '../geography';
 import { OrderActionCreator } from '../order';
 import { createPaymentClient, createPaymentStrategyRegistry, PaymentMethodActionCreator, PaymentStrategyActionCreator } from '../payment';
 import { InstrumentActionCreator, InstrumentRequestSender } from '../payment/instrument';
-import { createShippingStrategyRegistry, ShippingCountryActionCreator, ShippingStrategyActionCreator } from '../shipping';
-import ConsignmentActionCreator from '../shipping/consignment-action-creator';
+import { createShippingStrategyRegistry, ConsignmentActionCreator, ShippingCountryActionCreator, ShippingStrategyActionCreator } from '../shipping';
 
 import CheckoutActionCreator from './checkout-action-creator';
 import CheckoutRequestSender from './checkout-request-sender';
@@ -29,7 +19,6 @@
 import createCheckoutClient from './create-checkout-client';
 import createCheckoutStore from './create-checkout-store';
 
-<<<<<<< HEAD
 /**
  * Creates an instance of `CheckoutService`.
  *
@@ -59,19 +48,9 @@
     const client = createCheckoutClient({ locale });
     const store = createCheckoutStore({}, { shouldWarnMutation });
     const paymentClient = createPaymentClient(store);
-=======
-export default function createCheckoutService(options: CheckoutServiceOptions = {}): CheckoutService {
-    const client = createCheckoutClient({ locale: options.locale });
-    const store = createCheckoutStore({}, { shouldWarnMutation: options.shouldWarnMutation });
-    const paymentClient = createPaymentClient(store);
     const requestSender = createRequestSender();
-
     const checkoutRequestSender = new CheckoutRequestSender(requestSender);
-    const checkoutValidator = new CheckoutValidator(checkoutRequestSender);
-    const couponRequestSender = new CouponRequestSender(requestSender);
-    const giftCertificateRequestSender = new GiftCertificateRequestSender(requestSender);
-    const orderActionCreator = new OrderActionCreator(client, checkoutValidator);
->>>>>>> b7f6a982
+    const orderActionCreator = new OrderActionCreator(client, new CheckoutValidator(checkoutRequestSender));
 
     return new CheckoutService(
         store,
@@ -80,17 +59,11 @@
         new ConfigActionCreator(client),
         new ConsignmentActionCreator(client, checkoutRequestSender),
         new CountryActionCreator(client),
-        new CouponActionCreator(couponRequestSender),
+        new CouponActionCreator(new CouponRequestSender(requestSender)),
         new CustomerStrategyActionCreator(createCustomerStrategyRegistry(store, client)),
-<<<<<<< HEAD
-        new GiftCertificateActionCreator(client),
-        new InstrumentActionCreator(new InstrumentRequestSender(paymentClient, createRequestSender())),
-        new OrderActionCreator(client),
-=======
-        new GiftCertificateActionCreator(giftCertificateRequestSender),
+        new GiftCertificateActionCreator(new GiftCertificateRequestSender(requestSender)),
         new InstrumentActionCreator(new InstrumentRequestSender(paymentClient, requestSender)),
         orderActionCreator,
->>>>>>> b7f6a982
         new PaymentMethodActionCreator(client),
         new PaymentStrategyActionCreator(
             createPaymentStrategyRegistry(store, client, paymentClient),
