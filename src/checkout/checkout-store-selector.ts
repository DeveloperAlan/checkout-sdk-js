import { InternalAddress } from '../address';
import { BillingAddressSelector } from '../billing';
import { CartSelector, InternalCart } from '../cart';
import { selector } from '../common/selector';
import { ConfigSelector } from '../config';
import { StoreConfig } from '../config/config';
import { CustomerSelector, InternalCustomer } from '../customer';
import { FormField, FormSelector } from '../form';
import { Country, CountrySelector } from '../geography';
import { InternalOrder, OrderSelector } from '../order';
import { PaymentMethod, PaymentMethodSelector } from '../payment';
import { Instrument, InstrumentSelector } from '../payment/instrument';
import { InternalQuote, QuoteSelector } from '../quote';
import {
    InternalShippingOption,
    InternalShippingOptionList,
    ShippingAddressSelector,
    ShippingCountrySelector,
    ShippingOptionSelector,
} from '../shipping';

import Checkout from './checkout';
import CheckoutSelector from './checkout-selector';
import InternalCheckoutSelectors from './internal-checkout-selectors';

/**
 * Responsible for getting the state of the current checkout.
 *
 * This object has a set of methods that allow you to get a specific piece of
 * checkout information, such as shipping and billing details.
 */
@selector
export default class CheckoutStoreSelector {
    private _billingAddress: BillingAddressSelector;
    private _cart: CartSelector;
    private _checkout: CheckoutSelector;
    private _config: ConfigSelector;
    private _countries: CountrySelector;
    private _customer: CustomerSelector;
    private _form: FormSelector;
    private _instruments: InstrumentSelector;
    private _order: OrderSelector;
    private _paymentMethods: PaymentMethodSelector;
    private _quote: QuoteSelector;
    private _shippingAddress: ShippingAddressSelector;
    private _shippingCountries: ShippingCountrySelector;
    private _shippingOptions: ShippingOptionSelector;

    /**
     * @internal
     */
    constructor(selectors: InternalCheckoutSelectors) {
        this._billingAddress = selectors.billingAddress;
        this._cart = selectors.cart;
        this._checkout = selectors.checkout;
        this._config = selectors.config;
        this._countries = selectors.countries;
        this._customer = selectors.customer;
        this._form = selectors.form;
        this._instruments = selectors.instruments;
        this._order = selectors.order;
        this._paymentMethods = selectors.paymentMethods;
        this._quote = selectors.quote;
        this._shippingAddress = selectors.shippingAddress;
        this._shippingCountries = selectors.shippingCountries;
        this._shippingOptions = selectors.shippingOptions;
    }

<<<<<<< HEAD
    /**
     * Gets the current order.
     *
     * If the order is not submitted, the method returns the order as
     * incomplete. Otherwise, it returns the order as complete with an
     * identifier.
     *
     * @returns The current order if it is loaded, otherwise undefined.
     */
    getOrder(): InternalOrder | InternalIncompleteOrder | undefined {
=======
    getCheckout(): Checkout | undefined {
        return this._checkout.getCheckout();
    }

    getOrder(): InternalOrder | undefined {
>>>>>>> b7f6a982
        return this._order.getOrder();
    }

    /**
     * Gets the current quote.
     *
     * @deprecated This method will be replaced in the future.
     * @returns The current quote if it is loaded, otherwise undefined.
     */
    getQuote(): InternalQuote | undefined {
        return this._quote.getQuote();
    }

    /**
     * Gets the checkout configuration of a store.
     *
     * @returns The configuration object if it is loaded, otherwise undefined.
     */
    getConfig(): StoreConfig | undefined {
        return this._config.getStoreConfig();
    }

    /**
     * Gets the shipping address of the current checkout.
     *
     * If the address is partially complete, it may not have shipping options
     * associated with it.
     *
     * @returns The shipping address object if it is loaded, otherwise
     * undefined.
     */
    getShippingAddress(): InternalAddress | undefined {
        return this._shippingAddress.getShippingAddress();
    }

    /**
     * Gets a list of shipping options available for each shipping address.
     *
     * If there is no shipping address assigned to the current checkout, the
     * list of shipping options will be empty.
     *
     * @returns The list of shipping options per address if loaded, otherwise
     * undefined.
     */
    getShippingOptions(): InternalShippingOptionList | undefined {
        return this._shippingOptions.getShippingOptions();
    }

    /**
     * Gets the selected shipping option for the current checkout.
     *
     * @returns The shipping option object if there is a selected option,
     * otherwise undefined.
     */
    getSelectedShippingOption(): InternalShippingOption | undefined {
        return this._shippingOptions.getSelectedShippingOption();
    }

    /**
     * Gets a list of countries available for shipping.
     *
     * @returns The list of countries if it is loaded, otherwise undefined.
     */
    getShippingCountries(): Country[] | undefined {
        return this._shippingCountries.getShippingCountries();
    }

    /**
     * Gets the billing address of an order.
     *
     * @returns The billing address object if it is loaded, otherwise undefined.
     */
    getBillingAddress(): InternalAddress | undefined {
        return this._billingAddress.getBillingAddress();
    }

    /**
     * Gets a list of countries available for billing.
     *
     * @returns The list of countries if it is loaded, otherwise undefined.
     */
    getBillingCountries(): Country[] | undefined {
        return this._countries.getCountries();
    }

    /**
     * Gets a list of payment methods available for checkout.
     *
     * @returns The list of payment methods if it is loaded, otherwise undefined.
     */
    getPaymentMethods(): PaymentMethod[] | undefined {
        return this._paymentMethods.getPaymentMethods();
    }

    /**
     * Gets a payment method by an id.
     *
     * The method returns undefined if unable to find a payment method with the
     * specified id, either because it is not available for the customer, or it
     * is not loaded.
     *
     * @param methodId - The identifier of the payment method.
     * @param gatewayId - The identifier of a payment provider providing the
     * payment method.
     * @returns The payment method object if loaded and available, otherwise,
     * undefined.
     */
    getPaymentMethod(methodId: string, gatewayId?: string): PaymentMethod | undefined {
        return this._paymentMethods.getPaymentMethod(methodId, gatewayId);
    }

    /**
     * Gets the payment method that is selected for checkout.
     *
     * @returns The payment method object if there is a selected method;
     * undefined if otherwise.
     */
    getSelectedPaymentMethod(): PaymentMethod | undefined {
        return this._paymentMethods.getSelectedPaymentMethod();
    }

    /**
     * Gets the current cart.
     *
     * @returns The current cart object if it is loaded, otherwise undefined.
     */
    getCart(): InternalCart | undefined {
        return this._cart.getCart();
    }

    /**
     * Gets the current customer.
     *
     * @returns The current customer object if it is loaded, otherwise
     * undefined.
     */
    getCustomer(): InternalCustomer | undefined {
        return this._customer.getCustomer();
    }

    /**
     * Checks if payment data is required or not.
     *
     * If payment data is required, customers should be prompted to enter their
     * payment details.
     *
     * ```js
     * if (state.checkout.isPaymentDataRequired()) {
     *     // Render payment form
     * } else {
     *     // Render "Payment is not required for this order" message
     * }
     * ```
     *
     * @param useStoreCredit - If true, check whether payment data is required
     * with store credit applied; otherwise, check without store credit.
     * @returns True if payment data is required, otherwise false.
     */
    isPaymentDataRequired(useStoreCredit?: boolean): boolean {
        return this._order.isPaymentDataRequired(useStoreCredit);
    }

    /**
     * Checks if payment data is submitted or not.
     *
     * If payment data is already submitted using a payment method, customers
     * should not be prompted to enter their payment details again.
     *
     * @param methodId - The identifier of the payment method.
     * @param gatewayId - The identifier of a payment provider providing the
     * payment method.
     * @returns True if payment data is submitted, otherwise false.
     */
    isPaymentDataSubmitted(methodId: string, gatewayId?: string): boolean {
        return this._order.isPaymentDataSubmitted(this.getPaymentMethod(methodId, gatewayId));
    }

    /**
     * Gets a list of payment instruments associated with the current customer.
     *
     * @returns The list of payment instruments if it is loaded, otherwise undefined.
     */
    getInstruments(): Instrument[] | undefined {
        return this._instruments.getInstruments();
    }

    /**
     * Gets a set of form fields that should be presented to customers in order
     * to capture their billing address for a specific country.
     *
     * @param countryCode - A 2-letter country code (ISO 3166-1 alpha-2).
     * @returns The set of billing address form fields if it is loaded,
     * otherwise undefined.
     */
    getBillingAddressFields(countryCode: string): FormField[] {
        return this._form.getBillingAddressFields(this.getBillingCountries(), countryCode);
    }

    /**
     * Gets a set of form fields that should be presented to customers in order
     * to capture their shipping address for a specific country.
     *
     * @param countryCode - A 2-letter country code (ISO 3166-1 alpha-2).
     * @returns The set of shipping address form fields if it is loaded,
     * otherwise undefined.
     */
    getShippingAddressFields(countryCode: string): FormField[] {
        return this._form.getShippingAddressFields(this.getShippingCountries(), countryCode);
    }
}<|MERGE_RESOLUTION|>--- conflicted
+++ resolved
@@ -66,27 +66,15 @@
         this._shippingOptions = selectors.shippingOptions;
     }
 
-<<<<<<< HEAD
-    /**
-     * Gets the current order.
-     *
-     * If the order is not submitted, the method returns the order as
-     * incomplete. Otherwise, it returns the order as complete with an
-     * identifier.
-     *
-     * @returns The current order if it is loaded, otherwise undefined.
-     */
-    getOrder(): InternalOrder | InternalIncompleteOrder | undefined {
-=======
+    /**
+     * Gets the current checkout.
+     *
+     * @returns The current checkout if it is loaded, otherwise undefined.
+     */
     getCheckout(): Checkout | undefined {
         return this._checkout.getCheckout();
     }
 
-    getOrder(): InternalOrder | undefined {
->>>>>>> b7f6a982
-        return this._order.getOrder();
-    }
-
     /**
      * Gets the current quote.
      *
@@ -95,6 +83,15 @@
      */
     getQuote(): InternalQuote | undefined {
         return this._quote.getQuote();
+    }
+
+    /**
+     * Gets the current order.
+     *
+     * @returns The current order if it is loaded, otherwise undefined.
+     */
+    getOrder(): InternalOrder | undefined {
+        return this._order.getOrder();
     }
 
     /**
