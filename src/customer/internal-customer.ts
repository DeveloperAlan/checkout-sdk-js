--- conflicted
+++ resolved
@@ -3,36 +3,17 @@
 export default interface InternalCustomer {
     addresses: InternalAddress[];
     customerId: number;
-<<<<<<< HEAD
-    customerGroupId: number;
-    customerGroupName: string;
     isGuest: boolean;
-    phoneNumber: string;
-=======
-    isGuest: boolean;
->>>>>>> 2c93de59
     storeCredit: number;
     email: string;
     firstName: string;
     name: string;
     remote?: {
-<<<<<<< HEAD
+        provider: string;
         customerMessage?: string;
-        provider: string;
         useStoreCredit?: boolean;
-    };
-=======
-        billing: string;
-        billingMessage: string;
-        customer: string;
-        customerMessage: string;
-        payment: string;
-        provider: string;
-        shipping: string;
-        useStoreCredit: boolean;
     };
     customerGroupId?: number;
     customerGroupName?: string;
     phoneNumber?: string;
->>>>>>> 2c93de59
 }